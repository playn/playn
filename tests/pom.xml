<?xml version="1.0" encoding="UTF-8"?>
<project xmlns="http://maven.apache.org/POM/4.0.0" xmlns:xsi="http://www.w3.org/2001/XMLSchema-instance" xsi:schemaLocation="http://maven.apache.org/POM/4.0.0 http://maven.apache.org/maven-v4_0_0.xsd">
  <modelVersion>4.0.0</modelVersion>
  <parent>
    <groupId>io.playn</groupId>
    <artifactId>playn-project</artifactId>
    <version>2.0.0</version>
  </parent>

  <groupId>io.playn.tests</groupId>
  <artifactId>playn-tests</artifactId>
  <packaging>pom</packaging>
  <name>PlayN Tests Metaproject</name>
  <description>
    Contains visual tests of PlayN functionality. Note: this is not where unit tests should be
    added. Those should go directly in "core", or the appropriate backend module.
  </description>

  <modules>
    <module>assets</module>
    <module>core</module>
    <module>java-lwjgl</module>
    <module>java-lwjgl2</module>
    <module>java-swt-lwjgl</module>
    <module>java-swt-lwjgl2</module>
  </modules>

  <profiles>
    <profile>
<<<<<<< HEAD
      <id>all</id>
      <modules>
		<module>java-swt-lwjgl</module>
		<module>java-swt-lwjgl2</module>
       	<module>java-lwjgl</module>
        	<module>java-lwjgl2</module>
       	<module>android</module>
      	<module>bugvm</module>
      	<module>robovm</module>
      	<module>html</module>
      </modules>
    </profile>
     <profile>
=======
		<id>all</id>
		<modules>
			<module>android</module>
			<module>assets</module>
			<module>bugvm</module>
			<module>core</module>
			<module>html</module>
			<module>java-lwjgl</module>
			<module>java-swt</module>
			<module>robovm</module>
		</modules>
    </profile>
    <profile>
>>>>>>> 5843d834
      <id>java-swt</id>
      <modules>
		<module>java-swt-lwjgl</module>
		<module>java-swt-lwjgl2</module>
	</modules>
    </profile>
    <profile>
      <id>android</id>
      <modules><module>android</module></modules>
    </profile>
    <profile>
      <id>bugsim</id>
      <modules><module>bugvm</module></modules>
    </profile>
    <profile>
      <id>bugdev</id>
      <modules><module>bugvm</module></modules>
    </profile>
    <profile>
      <id>robosim</id>
      <modules><module>robovm</module></modules>
    </profile>
    <profile>
      <id>robodev</id>
      <modules><module>robovm</module></modules>
    </profile>
    <profile>
      <id>html</id>
      <modules><module>html</module></modules>
    </profile>
  </profiles>
<!--
  <build>
    <plugins>
      <plugin>
        <groupId>org.apache.maven.plugins</groupId>
        <artifactId>maven-deploy-plugin</artifactId>
        <version>2.7</version>
        <configuration>
          <skip>true</skip>
        </configuration>
      </plugin>
    </plugins>
  </build>
  -->
</project><|MERGE_RESOLUTION|>--- conflicted
+++ resolved
@@ -27,21 +27,6 @@
 
   <profiles>
     <profile>
-<<<<<<< HEAD
-      <id>all</id>
-      <modules>
-		<module>java-swt-lwjgl</module>
-		<module>java-swt-lwjgl2</module>
-       	<module>java-lwjgl</module>
-        	<module>java-lwjgl2</module>
-       	<module>android</module>
-      	<module>bugvm</module>
-      	<module>robovm</module>
-      	<module>html</module>
-      </modules>
-    </profile>
-     <profile>
-=======
 		<id>all</id>
 		<modules>
 			<module>android</module>
@@ -50,12 +35,13 @@
 			<module>core</module>
 			<module>html</module>
 			<module>java-lwjgl</module>
-			<module>java-swt</module>
+			<module>java-lwjgl2</module>
+			<module>java-swt-lwjgl</module>
+			<module>java-swt-lwjgl2</module>
 			<module>robovm</module>
 		</modules>
     </profile>
     <profile>
->>>>>>> 5843d834
       <id>java-swt</id>
       <modules>
 		<module>java-swt-lwjgl</module>
