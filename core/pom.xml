<?xml version="1.0" encoding="UTF-8"?>
<project xmlns="http://maven.apache.org/POM/4.0.0" xmlns:xsi="http://www.w3.org/2001/XMLSchema-instance" xsi:schemaLocation="http://maven.apache.org/POM/4.0.0 http://maven.apache.org/maven-v4_0_0.xsd">
  <modelVersion>4.0.0</modelVersion>
  <parent>
    <groupId>io.playn</groupId>
    <artifactId>playn-project</artifactId>
    <version>2.0.0</version>
  </parent>

  <artifactId>playn-core</artifactId>
  <packaging>jar</packaging>
  <name>PlayN Core</name>
  <description>The PlayN core interfaces</description>

  <dependencies>
    <dependency>
      <groupId>com.samskivert</groupId>
      <artifactId>pythagoras</artifactId>
      <version>1.4.1</version>
    </dependency>
    <dependency>
      <groupId>com.threerings</groupId>
      <artifactId>react</artifactId>
      <version>1.5.2</version>
    </dependency>
  </dependencies>

  <build>
    <sourceDirectory>src</sourceDirectory>
    <testSourceDirectory>tests</testSourceDirectory>

    <plugins>
<<<<<<< HEAD
    	<!--
      <plugin>
        <groupId>org.apache.maven.plugins</groupId>
        <artifactId>maven-source-plugin</artifactId>
        <executions>
          <execution>
            <id>attach-sources</id>
            <phase>generate-resources</phase>
            <goals>
              <goal>jar-no-fork</goal>
            </goals>
          </execution>
        </executions>
      </plugin>
      -->
=======
		<plugin>
			<groupId>org.apache.maven.plugins</groupId>
			<artifactId>maven-source-plugin</artifactId>
			<executions>
				<execution>
					<id>attach-sources</id>
					<goals>
						<goal>jar-no-fork</goal>
					</goals>
				</execution>
			</executions>
		</plugin>
>>>>>>> 5843d834

      <plugin>
        <groupId>org.apache.maven.plugins</groupId>
        <artifactId>maven-javadoc-plugin</artifactId>
        <configuration>
          <excludePackageNames>playn.core.json</excludePackageNames>
        </configuration>
      </plugin>
    </plugins>

    <testResources>
      <testResource>
        <directory>${basedir}/tests</directory>
      </testResource>
    </testResources>
  </build>
</project><|MERGE_RESOLUTION|>--- conflicted
+++ resolved
@@ -30,7 +30,6 @@
     <testSourceDirectory>tests</testSourceDirectory>
 
     <plugins>
-<<<<<<< HEAD
     	<!--
       <plugin>
         <groupId>org.apache.maven.plugins</groupId>
@@ -38,7 +37,6 @@
         <executions>
           <execution>
             <id>attach-sources</id>
-            <phase>generate-resources</phase>
             <goals>
               <goal>jar-no-fork</goal>
             </goals>
@@ -46,20 +44,6 @@
         </executions>
       </plugin>
       -->
-=======
-		<plugin>
-			<groupId>org.apache.maven.plugins</groupId>
-			<artifactId>maven-source-plugin</artifactId>
-			<executions>
-				<execution>
-					<id>attach-sources</id>
-					<goals>
-						<goal>jar-no-fork</goal>
-					</goals>
-				</execution>
-			</executions>
-		</plugin>
->>>>>>> 5843d834
 
       <plugin>
         <groupId>org.apache.maven.plugins</groupId>
