<?xml version="1.0" encoding="UTF-8"?>
<project xmlns="http://maven.apache.org/POM/4.0.0" xmlns:xsi="http://www.w3.org/2001/XMLSchema-instance" xsi:schemaLocation="http://maven.apache.org/POM/4.0.0 http://maven.apache.org/maven-v4_0_0.xsd">
  <modelVersion>4.0.0</modelVersion>
  <parent>
    <groupId>io.playn</groupId>
    <artifactId>playn-project</artifactId>
    <version>2.0-SNAPSHOT</version>
  </parent>

  <artifactId>playn-core</artifactId>
  <packaging>jar</packaging>
  <name>PlayN Core</name>
  <description>The PlayN core interfaces</description>

  <dependencies>
    <dependency>
      <groupId>com.samskivert</groupId>
      <artifactId>pythagoras</artifactId>
      <version>1.4.1</version>
    </dependency>
    <dependency>
      <groupId>com.threerings</groupId>
      <artifactId>react</artifactId>
      <version>1.5.2</version>
    </dependency>
  </dependencies>

  <build>
    <sourceDirectory>src</sourceDirectory>
    <testSourceDirectory>tests</testSourceDirectory>

    <plugins>
<<<<<<< HEAD
    	<!--
      <plugin>
        <groupId>org.apache.maven.plugins</groupId>
        <artifactId>maven-source-plugin</artifactId>
        <executions>
          <execution>
            <id>attach-sources</id>
            <goals>
              <goal>jar-no-fork</goal>
            </goals>
          </execution>
        </executions>
      </plugin>
      -->
=======
		<plugin>
			<groupId>org.apache.maven.plugins</groupId>
			<artifactId>maven-source-plugin</artifactId>
			<executions>
				<execution>
					<id>attach-sources</id>
					<goals>
						<goal>jar-no-fork</goal>
					</goals>
				</execution>
			</executions>
		</plugin>
>>>>>>> 0f4e374d

      <plugin>
        <groupId>org.apache.maven.plugins</groupId>
        <artifactId>maven-javadoc-plugin</artifactId>
        <configuration>
          <excludePackageNames>playn.core.json</excludePackageNames>
        </configuration>
      </plugin>
    </plugins>

    <testResources>
      <testResource>
        <directory>${basedir}/tests</directory>
      </testResource>
    </testResources>
  </build>
</project><|MERGE_RESOLUTION|>--- conflicted
+++ resolved
@@ -30,22 +30,6 @@
     <testSourceDirectory>tests</testSourceDirectory>
 
     <plugins>
-<<<<<<< HEAD
-    	<!--
-      <plugin>
-        <groupId>org.apache.maven.plugins</groupId>
-        <artifactId>maven-source-plugin</artifactId>
-        <executions>
-          <execution>
-            <id>attach-sources</id>
-            <goals>
-              <goal>jar-no-fork</goal>
-            </goals>
-          </execution>
-        </executions>
-      </plugin>
-      -->
-=======
 		<plugin>
 			<groupId>org.apache.maven.plugins</groupId>
 			<artifactId>maven-source-plugin</artifactId>
@@ -58,7 +42,6 @@
 				</execution>
 			</executions>
 		</plugin>
->>>>>>> 0f4e374d
 
       <plugin>
         <groupId>org.apache.maven.plugins</groupId>
