/**
 * Copyright 2010 The PlayN Authors
 * 
 * Licensed under the Apache License, Version 2.0 (the "License"); you may not use this file except
 * in compliance with the License. You may obtain a copy of the License at
 * 
 * http://www.apache.org/licenses/LICENSE-2.0
 * 
 * Unless required by applicable law or agreed to in writing, software distributed under the License
 * is distributed on an "AS IS" BASIS, WITHOUT WARRANTIES OR CONDITIONS OF ANY KIND, either express
 * or implied. See the License for the specific language governing permissions and limitations under
 * the License.
 */
package playn.html;

import com.google.gwt.webgl.client.WebGLRenderingContext;

<<<<<<< HEAD
import playn.core.AbstractLayer;
import playn.core.InternalTransform;
=======
import playn.core.Transform;
import playn.core.gl.LayerGL;
>>>>>>> 537a407c

abstract class HtmlLayerGL extends LayerGL {

  protected final HtmlGraphicsGL gfx;
<<<<<<< HEAD
  private final InternalTransform savedLocal = createTransform();
=======
>>>>>>> 537a407c

  protected HtmlLayerGL(HtmlGraphicsGL gfx) {
    super();
    this.gfx = gfx;
  }

<<<<<<< HEAD
  protected InternalTransform localTransform(InternalTransform parentTransform) {
    savedLocal.set(parentTransform);
    return savedLocal.concatenate(transform, originX, originY);
  }

  abstract void paint(WebGLRenderingContext gl, InternalTransform parentTransform,
                      float parentAlpha);

  @Override protected InternalTransform createTransform() {
    return new HtmlInternalTransform();
  }
=======
>>>>>>> 537a407c
}<|MERGE_RESOLUTION|>--- conflicted
+++ resolved
@@ -15,39 +15,20 @@
 
 import com.google.gwt.webgl.client.WebGLRenderingContext;
 
-<<<<<<< HEAD
 import playn.core.AbstractLayer;
 import playn.core.InternalTransform;
-=======
-import playn.core.Transform;
 import playn.core.gl.LayerGL;
->>>>>>> 537a407c
 
 abstract class HtmlLayerGL extends LayerGL {
 
   protected final HtmlGraphicsGL gfx;
-<<<<<<< HEAD
-  private final InternalTransform savedLocal = createTransform();
-=======
->>>>>>> 537a407c
 
   protected HtmlLayerGL(HtmlGraphicsGL gfx) {
     super();
     this.gfx = gfx;
   }
 
-<<<<<<< HEAD
-  protected InternalTransform localTransform(InternalTransform parentTransform) {
-    savedLocal.set(parentTransform);
-    return savedLocal.concatenate(transform, originX, originY);
-  }
-
-  abstract void paint(WebGLRenderingContext gl, InternalTransform parentTransform,
-                      float parentAlpha);
-
   @Override protected InternalTransform createTransform() {
     return new HtmlInternalTransform();
   }
-=======
->>>>>>> 537a407c
 }