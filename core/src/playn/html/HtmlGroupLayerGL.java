/**
 * Copyright 2010 The PlayN Authors
 *
 * Licensed under the Apache License, Version 2.0 (the "License"); you may not use this file except
 * in compliance with the License. You may obtain a copy of the License at
 *
 * http://www.apache.org/licenses/LICENSE-2.0
 *
 * Unless required by applicable law or agreed to in writing, software distributed under the License
 * is distributed on an "AS IS" BASIS, WITHOUT WARRANTIES OR CONDITIONS OF ANY KIND, either express
 * or implied. See the License for the specific language governing permissions and limitations under
 * the License.
 */
package playn.html;

import com.google.gwt.webgl.client.WebGLRenderingContext;

import playn.core.Asserts;
import playn.core.GroupLayer;
import playn.core.GroupLayerImpl;
import playn.core.InternalTransform;
import playn.core.Layer;
import playn.core.ParentLayer;

class HtmlGroupLayerGL extends HtmlLayerGL implements GroupLayer, ParentLayer {

  private GroupLayerImpl<HtmlLayerGL> impl = new GroupLayerImpl<HtmlLayerGL>();

  public HtmlGroupLayerGL(HtmlGraphicsGL gfx) {
    super(gfx);
  }

  @Override
  public Layer get(int index) {
    return impl.children.get(index);
  }

  @Override
  public void add(Layer layer) {
    Asserts.checkArgument(layer instanceof HtmlLayerGL);
    impl.add(this, (HtmlLayerGL) layer);
  }

  @Override @Deprecated
  public void add(int index, Layer layer) {
    Asserts.checkArgument(layer instanceof HtmlLayerGL);
    impl.add(this, index, (HtmlLayerGL) layer);
  }

  @Override
  public void remove(Layer layer) {
    Asserts.checkArgument(layer instanceof HtmlLayerGL);
    impl.remove(this, (HtmlLayerGL) layer);
  }

  @Override @Deprecated
  public void remove(int index) {
    impl.remove(this, index);
  }

  @Override
  public void clear() {
    impl.clear(this);
  }

  @Override
  public int size() {
    return impl.children.size();
  }

  @Override
  public void destroy() {
    super.destroy();
    impl.destroy(this);
  }

  @Override
  public void onAdd() {
    super.onAdd();
    impl.onAdd(this);
  }

  @Override
  public void onRemove() {
    super.onRemove();
    impl.onRemove(this);
  }

  @Override
  public void depthChanged(Layer layer, float oldDepth) {
    impl.depthChanged(this, layer, oldDepth);
  }

  @Override
<<<<<<< HEAD
  public void paint(Transform parentTransform, float parentAlpha) {
=======
  public void paint(InternalTransform parentTransform, float parentAlpha) {
>>>>>>> 132cb255
    if (!visible()) return;

    for (HtmlLayerGL child : impl.children) {
      child.paint(localTransform(parentTransform), parentAlpha * alpha);
    }
  }
}<|MERGE_RESOLUTION|>--- conflicted
+++ resolved
@@ -92,11 +92,7 @@
   }
 
   @Override
-<<<<<<< HEAD
-  public void paint(Transform parentTransform, float parentAlpha) {
-=======
   public void paint(InternalTransform parentTransform, float parentAlpha) {
->>>>>>> 132cb255
     if (!visible()) return;
 
     for (HtmlLayerGL child : impl.children) {
