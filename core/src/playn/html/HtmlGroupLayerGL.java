/**
 * Copyright 2010 The PlayN Authors
 *
 * Licensed under the Apache License, Version 2.0 (the "License"); you may not use this file except
 * in compliance with the License. You may obtain a copy of the License at
 *
 * http://www.apache.org/licenses/LICENSE-2.0
 *
 * Unless required by applicable law or agreed to in writing, software distributed under the License
 * is distributed on an "AS IS" BASIS, WITHOUT WARRANTIES OR CONDITIONS OF ANY KIND, either express
 * or implied. See the License for the specific language governing permissions and limitations under
 * the License.
 */
package playn.html;

import com.google.gwt.webgl.client.WebGLRenderingContext;

import playn.core.Asserts;
import playn.core.GroupLayer;
import playn.core.GroupLayerImpl;
import playn.core.InternalTransform;
import playn.core.Layer;
import playn.core.ParentLayer;

class HtmlGroupLayerGL extends HtmlLayerGL implements GroupLayer, ParentLayer {

  private GroupLayerImpl<HtmlLayerGL> impl = new GroupLayerImpl<HtmlLayerGL>();

  public HtmlGroupLayerGL(HtmlGraphicsGL gfx) {
    super(gfx);
  }

  @Override
  public Layer get(int index) {
    return impl.children.get(index);
  }

  @Override
  public void add(Layer layer) {
    Asserts.checkArgument(layer instanceof HtmlLayerGL);
    impl.add(this, (HtmlLayerGL) layer);
  }

  @Override @Deprecated
  public void add(int index, Layer layer) {
    Asserts.checkArgument(layer instanceof HtmlLayerGL);
    impl.add(this, index, (HtmlLayerGL) layer);
  }

  @Override
  public void remove(Layer layer) {
    Asserts.checkArgument(layer instanceof HtmlLayerGL);
    impl.remove(this, (HtmlLayerGL) layer);
  }

  @Override @Deprecated
  public void remove(int index) {
    impl.remove(this, index);
  }

  @Override
  public void clear() {
    impl.clear(this);
  }

  @Override
  public int size() {
    return impl.children.size();
  }

  @Override
  public void destroy() {
    super.destroy();
    impl.destroy(this);
  }

  @Override
  public void onAdd() {
    super.onAdd();
    impl.onAdd(this);
  }

  @Override
  public void onRemove() {
    super.onRemove();
    impl.onRemove(this);
  }

  @Override
  public void depthChanged(Layer layer, float oldDepth) {
    impl.depthChanged(this, layer, oldDepth);
  }

<<<<<<< HEAD
  void paint(WebGLRenderingContext gl, InternalTransform parentTransform, float parentAlpha) {
=======
  @Override
  public void paint(Transform parentTransform, float parentAlpha) {
>>>>>>> 537a407c
    if (!visible()) return;

    for (HtmlLayerGL child : impl.children) {
      child.paint(localTransform(parentTransform), parentAlpha * alpha);
    }
  }
}<|MERGE_RESOLUTION|>--- conflicted
+++ resolved
@@ -91,12 +91,8 @@
     impl.depthChanged(this, layer, oldDepth);
   }
 
-<<<<<<< HEAD
-  void paint(WebGLRenderingContext gl, InternalTransform parentTransform, float parentAlpha) {
-=======
   @Override
-  public void paint(Transform parentTransform, float parentAlpha) {
->>>>>>> 537a407c
+  public void paint(InternalTransform parentTransform, float parentAlpha) {
     if (!visible()) return;
 
     for (HtmlLayerGL child : impl.children) {
