--- conflicted
+++ resolved
@@ -11,7 +11,6 @@
  * or implied. See the License for the specific language governing permissions and limitations under
  * the License.
  */
-<<<<<<< HEAD
 package playn.html;
 
 import com.google.gwt.core.client.GWT;
@@ -30,25 +29,4 @@
 
   @Source(value = {"playn/core/gl/tex-fragment-shader.txt"})
   TextResource texFragmentShader();
-}
-=======
-package playn.html;
-
-import com.google.gwt.core.client.GWT;
-import com.google.gwt.resources.client.ClientBundle;
-import com.google.gwt.resources.client.TextResource;
-
-interface Shaders extends ClientBundle {
-
-  static Shaders INSTANCE = GWT.create(Shaders.class);
-
-  @Source(value = {"playn/core/gl/vertex-shader.txt"})
-  TextResource vertexShader();
-
-  @Source(value = {"playn/core/gl/color-fragment-shader.txt"})
-  TextResource colorFragmentShader();
-
-  @Source(value = {"playn/core/gl/tex-fragment-shader.txt"})
-  TextResource texFragmentShader();
-}
->>>>>>> 132cb255
+}