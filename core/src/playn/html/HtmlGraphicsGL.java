--- conflicted
+++ resolved
@@ -345,11 +345,7 @@
     gl.clear(COLOR_BUFFER_BIT);
 
     // Paint all the layers.
-<<<<<<< HEAD
-    rootLayer.paint(Transform.IDENTITY, 1);
-=======
     rootLayer.paint(HtmlInternalTransform.IDENTITY, 1);
->>>>>>> 132cb255
 
     // Guarantee a flush.
     useShader(null);
