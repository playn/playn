--- conflicted
+++ resolved
@@ -71,11 +71,7 @@
   }
 
   @Override
-<<<<<<< HEAD
-  void paint(WebGLRenderingContext gl, InternalTransform parentTransform, float parentAlpha) {
-=======
-  public void paint(Transform parentTransform, float parentAlpha) {
->>>>>>> 537a407c
+  public void paint(InternalTransform parentTransform, float parentAlpha) {
     if (!visible()) return;
 
     // Draw this layer to the screen upside-down, because its contents are flipped
