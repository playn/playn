--- conflicted
+++ resolved
@@ -71,11 +71,7 @@
   }
 
   @Override
-<<<<<<< HEAD
-  public void paint(Transform parentTransform, float parentAlpha) {
-=======
   public void paint(InternalTransform parentTransform, float parentAlpha) {
->>>>>>> 132cb255
     if (!visible()) return;
 
     // Draw this layer to the screen upside-down, because its contents are flipped
