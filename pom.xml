<?xml version="1.0" encoding="UTF-8"?>
<project xmlns="http://maven.apache.org/POM/4.0.0" xmlns:xsi="http://www.w3.org/2001/XMLSchema-instance" xsi:schemaLocation="http://maven.apache.org/POM/4.0.0 http://maven.apache.org/maven-v4_0_0.xsd">
  <modelVersion>4.0.0</modelVersion>
  <parent>
    <groupId>org.sonatype.oss</groupId>
    <artifactId>oss-parent</artifactId>
    <version>9</version>
  </parent>

  <groupId>io.playn</groupId>
  <artifactId>playn-project</artifactId>
  <packaging>pom</packaging>
  <version>2.0-SNAPSHOT</version>


  <name>PlayN Project</name>
  <url>http://playn.io/</url>
  <description>Cross platform game library for N≥4 platforms.</description>

  <issueManagement>
    <url>http://github.com/playn/playn/issues</url>
  </issueManagement>

  <scm>
    <connection>scm:git:${github.url}.git</connection>
    <developerConnection>scm:git:${github.url}.git</developerConnection>
    <url>${github.url}</url>
    <tag>${project.artifactId}-${project.version}</tag>
  </scm>
  <distributionManagement>
    <repository>
      <id>bintray</id>
      <url>https://api.bintray.com/maven/${bintray.user}/${bintray.repo}/${bintray.package}/;publish=0</url>
    </repository>
  </distributionManagement>

  <prerequisites>
    <maven>3.3.0</maven>
  </prerequisites>

  <modules>
    <module>android</module>
    <module>archetype</module>
    <module>core</module>
    <module>html</module>
    <module>java-base</module>
    <module>java-lwjgl</module>
    <module>java-lwjgl2</module>
    <module>java-swt</module>
    <module>jbox2d</module>
    <module>robovm</module>
    <module>bugvm</module>
    <module>scene</module>
    <module>webgl</module>
  </modules>

  <properties>
    <createChecksum>false</createChecksum>
    <github.user>playn</github.user>
    <github.repo>playn</github.repo>
    <github.url>https://github.com/${github.user}/${github.repo}</github.url>
    <bintray.user>raisercostin</bintray.user>
    <bintray.repo>maven</bintray.repo>
    <bintray.package>${github.repo}</bintray.package>
    <source.level>1.7</source.level>
    <project.build.sourceEncoding>UTF-8</project.build.sourceEncoding>
    <android.version>4.1.1.4</android.version>
    <android.maven.version>4.2.1</android.maven.version>
    <swt.version>4.5.1</swt.version>
    <gwt.version>2.7.0</gwt.version>
    <jbox2d.version>2.2.1.1</jbox2d.version>
    <lwjgl.version>3.0.0</lwjgl.version>
    <lwjgl2.version>2.9.3</lwjgl2.version>
<<<<<<< HEAD
    <robovm.version>1.12.0</robovm.version>
    <robovm.maven.version>1.12.0</robovm.maven.version>
    <bugvm.version>1.1.5</bugvm.version>
    <bugvm.maven.version>1.1.5</bugvm.maven.version>
    <!-- 
    <bugvm.version>1.0.9</bugvm.version>
    <bugvm.maven.version>1.0.10-SNAPSHOT</bugvm.maven.version>
    -->
=======
    <robovm.version>2.2.1-SNAPSHOT</robovm.version>
    <bugvm.version>1.1.5</bugvm.version>
>>>>>>> 0185e9c5
    <!--
      GWT log levels:
      ERROR, WARN, INFO, TRACE, DEBUG, SPAM, or ALL
    -->
    <gwt.loglevel>INFO</gwt.loglevel>
    <gwt.outputstyle>PRETTY</gwt.outputstyle>
    <gwt.modulesuffix />
    <gwt.inplace>false</gwt.inplace>
    <gwt.xdisable>true</gwt.xdisable>
    <gwt.draft>false</gwt.draft>
    <gwt.workers />
    <maven.test.skip>false</maven.test.skip>
  </properties>

  <!-- Common dependencies for all modules -->
  <dependencies>
    <dependency>
      <groupId>junit</groupId>
      <artifactId>junit</artifactId>
      <version>4.12</version>
      <scope>test</scope>
    </dependency>
  </dependencies>

  <build>
    <plugins>
      <!--
      <plugin>
        <groupId>org.sonatype.plugins</groupId>
        <artifactId>nexus-staging-maven-plugin</artifactId>
        <version>1.6.6</version>
        <extensions>true</extensions>
        <inherited>false</inherited>
        <configuration>
          <serverId>ossrh-releases</serverId>
          <nexusUrl>https://oss.sonatype.org/</nexusUrl>
          <stagingProfileId>a00df38d03dd2c</stagingProfileId>
        </configuration>
      </plugin>
      -->
    </plugins>

    <!-- Common plugin configuration for all children -->
    <pluginManagement>
      <plugins>
        <plugin>
          <groupId>org.codehaus.mojo</groupId>
          <artifactId>gwt-maven-plugin</artifactId>
          <version>${gwt.version}</version>
          <configuration>
            <logLevel>${gwt.loglevel}</logLevel>
            <style>${gwt.outputstyle}</style>
            <runTarget>${gwt.module}${gwt.modulesuffix}/index.html</runTarget>
            <hostedWebapp>${project.build.directory}/www</hostedWebapp>
            <draftCompile>${gwt.draft}</draftCompile>
            <disableCastChecking>${gwt.xdisable}</disableCastChecking>
            <disableClassMetadata>${gwt.xdisable}</disableClassMetadata>
            <disableRunAsync>true</disableRunAsync>
            <localWorkers>${gwt.workers}</localWorkers>
            <extraJvmArgs>-Xmx256m</extraJvmArgs>
            <modules>
              <module>${gwt.module}</module>
            </modules>
            <inplace>${gwt.inplace}</inplace>
          </configuration>
          <dependencies>
            <dependency>
              <groupId>com.google.gwt</groupId>
              <artifactId>gwt-user</artifactId>
              <version>${gwt.version}</version>
            </dependency>
            <dependency>
              <groupId>com.google.gwt</groupId>
              <artifactId>gwt-dev</artifactId>
              <version>${gwt.version}</version>
            </dependency>
          </dependencies>
        </plugin>

        <plugin>
          <artifactId>maven-clean-plugin</artifactId>
          <version>2.6.1</version>
          <configuration>
            <filesets>
              <fileset><directory>src/main/webapp/${gwt.module}</directory></fileset>
              <fileset><directory>src/main/webapp/${gwt.module}Dev</directory></fileset>
              <fileset><directory>src/main/webapp/${gwt.name}</directory></fileset>
              <fileset><directory>src/main/webapp/WEB-INF/classes</directory></fileset>
              <fileset><directory>tomcat</directory></fileset>
              <fileset><directory>www-test</directory></fileset>
              <fileset><directory>.gwt-tmp</directory></fileset>
            </filesets>
          </configuration>
        </plugin>

        <plugin>
          <groupId>org.apache.maven.plugins</groupId>
          <artifactId>maven-compiler-plugin</artifactId>
          <version>3.3</version>
          <configuration>
            <source>${source.level}</source>
            <target>${source.level}</target>
            <showDeprecation>true</showDeprecation>
            <showWarnings>true</showWarnings>
            <compilerArgs>
              <arg>-Xlint</arg>
              <arg>-Xlint:-serial</arg>
              <arg>-Xlint:-path</arg>
            </compilerArgs>
          </configuration>
        </plugin>

        <plugin>
          <groupId>org.apache.maven.plugins</groupId>
          <artifactId>maven-resources-plugin</artifactId>
          <version>2.7</version>
          <configuration>
            <encoding>UTF-8</encoding>
          </configuration>
        </plugin>

        <plugin>
          <groupId>org.apache.maven.plugins</groupId>
          <artifactId>maven-javadoc-plugin</artifactId>
          <version>2.10.3</version>
          <configuration>
            <quiet>true</quiet>
            <show>public</show>
            <additionalparam>-Xdoclint:all -Xdoclint:-missing</additionalparam>
            <links>
              <link>http://docs.oracle.com/javase/7/docs/api/</link>
              <link>http://threerings.github.io/react/apidocs/</link>
              <link>http://samskivert.github.io/pythagoras/apidocs/</link>
            </links>
          </configuration>
        </plugin>

        <plugin>
          <groupId>org.apache.maven.plugins</groupId>
          <artifactId>maven-source-plugin</artifactId>
          <version>2.4</version>
        </plugin>
       <plugin>
      	<artifactId>maven-deploy-plugin</artifactId>
      	<version>2.8.2</version>
      </plugin>
      </plugins>
    </pluginManagement>
  </build>

  <profiles>
    <!-- only include the test module if we're not doing a release; even though the deploy
         plugin is configured to ignore it during releases, the sonatype plugin gets confused
         so we have to take special measures -->
    <profile>
      <id>not-release</id>
      <activation>
        <property><name>!performRelease</name></property>
      </activation>
      <modules>
        <module>tests</module>
      </modules>
    </profile>

    <profile>
      <id>deploy-local</id>
      <distributionManagement>
        <repository>
          <id>deploy-local</id>
          <name>Local Maven repository</name>
          <url>${deploy-local.dir}</url>
        </repository>
        <snapshotRepository>
          <uniqueVersion>false</uniqueVersion>
          <id>deploy-local-snapshots</id>
          <name>Local Maven snapshot repository</name>
          <url>${deploy-local.dir}</url>
        </snapshotRepository>
      </distributionManagement>
    </profile>

    <!-- this shuts m2eclipse up about various Maven plugins -->
    <profile>
      <id>only-eclipse</id>
      <activation>
        <property>
          <name>m2e.version</name>
        </property>
      </activation>
      <build>
        <pluginManagement>
          <plugins>
            <plugin>
              <groupId>org.eclipse.m2e</groupId>
              <artifactId>lifecycle-mapping</artifactId>
              <version>1.0.0</version>
              <configuration>
                <lifecycleMappingMetadata>
                  <pluginExecutions>
                    <pluginExecution>
                      <pluginExecutionFilter>
                        <groupId>org.apache.maven.plugins</groupId>
                        <artifactId>maven-dependency-plugin</artifactId>
                        <versionRange>[2.0,)</versionRange>
                        <goals>
                          <goal>unpack</goal>
                        </goals>
                      </pluginExecutionFilter>
                      <action>
                        <ignore />
                      </action>
                    </pluginExecution>

                    <pluginExecution>
                      <pluginExecutionFilter>
                        <groupId>
                          com.jayway.maven.plugins.android.generation2
                        </groupId>
                        <artifactId>
                          android-maven-plugin
                        </artifactId>
                        <versionRange>
                          [3.1.1,)
                        </versionRange>
                        <goals>
                          <goal>generate-sources</goal>
                          <goal>unpack</goal>
                        </goals>
                      </pluginExecutionFilter>
                      <action>
                        <ignore />
                      </action>
                    </pluginExecution>

                    <pluginExecution>
                      <pluginExecutionFilter>
                        <groupId>org.apache.maven.plugins</groupId>
                        <artifactId>maven-enforcer-plugin</artifactId>
                        <versionRange>[1.0,)</versionRange>
                        <goals>
                          <goal>enforce</goal>
                        </goals>
                      </pluginExecutionFilter>
                      <action>
                        <ignore />
                      </action>
                    </pluginExecution>

                    <pluginExecution>
                      <pluginExecutionFilter>
                        <groupId>com.pyx4j</groupId>
                        <artifactId>maven-junction-plugin</artifactId>
                        <versionRange>[1.0.3,)</versionRange>
                        <goals>
                          <goal>link</goal>
                        </goals>
                      </pluginExecutionFilter>
                      <action>
                        <ignore />
                      </action>
                    </pluginExecution>
                  </pluginExecutions>
                </lifecycleMappingMetadata>
              </configuration>
            </plugin>
          </plugins>
        </pluginManagement>
      </build>
    </profile>
    <profile>
        <id>release</id>
        <build>
            <plugins>
                <plugin>
                    <groupId>org.apache.maven.plugins</groupId>
                    <artifactId>maven-javadoc-plugin</artifactId>
                    <executions>
                        <execution>
                            <id>attach-javadocs</id>
                            <goals>
                                <goal>jar</goal>
                            </goals>
                        </execution>
                    </executions>
                </plugin>
                <plugin>
                    <groupId>org.apache.maven.plugins</groupId>
                    <artifactId>maven-source-plugin</artifactId>
                    <executions>
                        <execution>
                            <id>attach-sources</id>
                            <goals>
                                <goal>jar-no-fork</goal>
                            </goals>
                        </execution>
                    </executions>
                </plugin>
            </plugins>
        </build>
    </profile>
  </profiles>
  <repositories>
    <repository>
      <id>jcenter-bintray</id>
      <name>Bintray JCenter Maven Repository</name>
      <layout>default</layout>
      <url>https://jcenter.bintray.com/</url>
      <releases>
        <enabled>true</enabled>
      </releases>
      <snapshots>
        <enabled>false</enabled>
      </snapshots>
    </repository>
  </repositories>
</project><|MERGE_RESOLUTION|>--- conflicted
+++ resolved
@@ -71,19 +71,8 @@
     <jbox2d.version>2.2.1.1</jbox2d.version>
     <lwjgl.version>3.0.0</lwjgl.version>
     <lwjgl2.version>2.9.3</lwjgl2.version>
-<<<<<<< HEAD
-    <robovm.version>1.12.0</robovm.version>
-    <robovm.maven.version>1.12.0</robovm.maven.version>
-    <bugvm.version>1.1.5</bugvm.version>
-    <bugvm.maven.version>1.1.5</bugvm.maven.version>
-    <!-- 
-    <bugvm.version>1.0.9</bugvm.version>
-    <bugvm.maven.version>1.0.10-SNAPSHOT</bugvm.maven.version>
-    -->
-=======
     <robovm.version>2.2.1-SNAPSHOT</robovm.version>
     <bugvm.version>1.1.5</bugvm.version>
->>>>>>> 0185e9c5
     <!--
       GWT log levels:
       ERROR, WARN, INFO, TRACE, DEBUG, SPAM, or ALL
